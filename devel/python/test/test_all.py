--- conflicted
+++ resolved
@@ -14,11 +14,8 @@
 import latex_test
 import fortio_test
 import restart_test
-<<<<<<< HEAD
 import config_test
-=======
 import stringlist_test
->>>>>>> 754595ec
 
 def run_suite(name , suite):
     print "Running tests from %12s:" % name,
