--- conflicted
+++ resolved
@@ -34,11 +34,8 @@
 #include <ert/enkf/fs_types.h>
 #include <ert/enkf/enkf_fs_type.h>
 #include <ert/enkf/time_map.h>
-<<<<<<< HEAD
 #include <ert/enkf/cases_config.h>
-=======
 #include <ert/enkf/state_map.h>
->>>>>>> 518625cf
 #include <ert/enkf/misfit_ensemble_typedef.h>
   
   const      char * enkf_fs_get_mount_point( const enkf_fs_type * fs );
