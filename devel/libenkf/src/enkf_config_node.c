/*
   Copyright (C) 2011  Statoil ASA, Norway. 
    
   The file 'enkf_config_node.c' is part of ERT - Ensemble based Reservoir Tool. 
    
   ERT is free software: you can redistribute it and/or modify 
   it under the terms of the GNU General Public License as published by 
   the Free Software Foundation, either version 3 of the License, or 
   (at your option) any later version. 
    
   ERT is distributed in the hope that it will be useful, but WITHOUT ANY 
   WARRANTY; without even the implied warranty of MERCHANTABILITY or 
   FITNESS FOR A PARTICULAR PURPOSE.   
    
   See the GNU General Public License at <http://www.gnu.org/licenses/gpl.html> 
   for more details. 
*/


#include <stdbool.h>
#include <stdlib.h>
#include <stdio.h>

#include <ert/util/stringlist.h>
#include <ert/util/util.h>
#include <ert/util/path_fmt.h>
#include <ert/util/bool_vector.h>
#include <ert/util/vector.h>

#include <ert/ecl/ecl_grid.h>

#include <ert/enkf/enkf_macros.h>
#include <ert/enkf/enkf_node.h>
#include <ert/enkf/field_config.h>
#include <ert/enkf/gen_data_config.h>
#include <ert/enkf/gen_kw_config.h>
#include <ert/enkf/summary_config.h>
#include <ert/enkf/surface_config.h>
#include <ert/enkf/container_config.h>
#include <ert/enkf/enkf_obs.h>
#include <ert/enkf/gen_obs.h>
#include <ert/enkf/enkf_config_node.h>
#include <ert/enkf/enkf_fs.h>
#include <ert/enkf/enkf_types.h>
#include <ert/enkf/enkf_defaults.h>
#include <ert/enkf/config_keys.h>

#define ENKF_CONFIG_NODE_TYPE_ID 776104

struct enkf_config_node_struct {
  UTIL_TYPE_ID_DECLARATION;
  ert_impl_type          impl_type;
  enkf_var_type           var_type; 
  bool                    vector_storage; 
  bool                    forward_init;     /* Should the (parameter) node be initialized by loading results from the Forward model? */

  bool_vector_type      * internalize;      /* Should this node be internalized - observe that question of what to internalize is MOSTLY handled at a higher level - without consulting this variable. Can be NULL. */ 
  stringlist_type       * obs_keys;         /* Keys of observations which observe this node. */
  char                  * key;
  path_fmt_type         * init_file_fmt;    /* Format used to create files for initialization. */
  path_fmt_type         * enkf_infile_fmt;  /* Format used to load in file from forward model - one %d (if present) is replaced with report_step. */
  path_fmt_type         * enkf_outfile_fmt; /* Name of file which is written by EnKF, and read by the forward model. */
  void                  * data;             /* This points to the config object of the actual implementation.        */
  enkf_node_type        * min_std;
  char                  * min_std_file; 
  
  vector_type           * container_nodes;
  /*****************************************************************/
  /* Function pointers to methods working on the underlying config object. */
  get_data_size_ftype   * get_data_size;    /* Function pointer to ask the underlying config object of the size - i.e. number of elements. */
  config_free_ftype     * freef;
};



static bool enkf_config_node_has_container(const enkf_config_node_type * node , enkf_fs_type * fs , node_id_type node_id) {
  bool has_container = true;

  for (int inode=0; inode < vector_get_size( node->container_nodes ); inode++) {
    enkf_config_node_type * child_node = vector_iget( node->container_nodes , inode );
    if (!enkf_config_node_has_node( child_node , fs , node_id )) {
      has_container = false;
      break;
    }
  }
  return has_container;
}



bool enkf_config_node_has_node( const enkf_config_node_type * node , enkf_fs_type * fs , node_id_type node_id) {
  if (node->impl_type == CONTAINER) 
    return enkf_config_node_has_container( node , fs , node_id );
  else
    return enkf_fs_has_node( fs , node->key , node->var_type , node_id.report_step , node_id.iens , node_id.state );
}


bool enkf_config_node_has_vector( const enkf_config_node_type * node , enkf_fs_type * fs , int iens , state_enum state) {
  bool has_vector = enkf_fs_has_vector( fs , node->key , node->var_type , iens , state );
  return has_vector;
}



static enkf_config_node_type * enkf_config_node_alloc__( enkf_var_type   var_type, 
                                                         ert_impl_type  impl_type, 
                                                         const char * key,
                                                         bool forward_init) {

  enkf_config_node_type * node = util_malloc( sizeof *node );
  UTIL_TYPE_ID_INIT( node , ENKF_CONFIG_NODE_TYPE_ID );
  node->forward_init    = forward_init;
  node->var_type        = var_type;
  node->impl_type       = impl_type;
  node->key             = util_alloc_string_copy( key );
  node->container_nodes = vector_alloc_new();
  node->vector_storage  = false;

  node->init_file_fmt    = NULL; 
  node->enkf_infile_fmt  = NULL;
  node->enkf_outfile_fmt = NULL;
  node->internalize      = NULL;
  node->data             = NULL;
  node->obs_keys         = stringlist_alloc_new(); 
  node->min_std          = NULL;
  node->min_std_file     = NULL;
  
  node->get_data_size = NULL;
  node->freef         = NULL; 
  {  
    switch(impl_type) {
    case(FIELD):
      node->freef             = field_config_free__;
      node->get_data_size     = field_config_get_data_size__;  
      break;
    case(STATIC):
      break;
    case(GEN_KW):
      node->freef             = gen_kw_config_free__;
      node->get_data_size     = gen_kw_config_get_data_size__;
      break;
    case(SUMMARY):
      node->vector_storage    = true;
      node->freef             = summary_config_free__;
      node->get_data_size     = summary_config_get_data_size__;
      break;
    case(GEN_DATA):
      node->freef             = gen_data_config_free__;
      node->get_data_size     = NULL;
      break;
    case(SURFACE):
      node->freef             = surface_config_free__;
      node->get_data_size     = surface_config_get_data_size__;
      break;
    case(CONTAINER):
      node->freef             = container_config_free__;
      node->get_data_size     = container_config_get_data_size__;
      break;
    default:
      util_abort("%s : invalid implementation type: %d - aborting \n",__func__ , impl_type);
    }
  }
  return node;
}


bool enkf_config_node_vector_storage( const enkf_config_node_type * config_node) {
  return config_node->vector_storage;
}

/**
   Requires that enkf_outfile_fmt (i.e. the name of the file produced
   by ERT) is set to a non NULL value; in addition to the type
   specific validation in gen_kw_config_is_valid().
*/

static bool enkf_config_node_is_valid_GEN_KW( const enkf_config_node_type * config_node ) {
  bool valid = gen_kw_config_is_valid( config_node->data );
  valid = (valid && (config_node->enkf_outfile_fmt != NULL));
  
  return valid;
}


static bool enkf_config_node_is_valid_FIELD( const enkf_config_node_type * config_node ) {
  bool valid = false;
  if ( config_node->var_type != INVALID_VAR )   
    valid = field_config_is_valid( config_node->data );
  
  
  return valid;
}


static bool enkf_config_node_is_valid_GEN_DATA( const enkf_config_node_type * config_node ) {
  bool valid = gen_kw_config_is_valid( config_node->data );
  valid = (valid && (config_node->enkf_outfile_fmt != NULL));
  
  return valid;
}





bool enkf_config_node_is_valid( const enkf_config_node_type * config_node ) {
  bool valid = false;

  switch(config_node->impl_type) {
  case(FIELD):
    valid = enkf_config_node_is_valid_FIELD( config_node );
    break;
  case(SUMMARY):
    valid = true;
    break;
  case(GEN_KW):
    valid = enkf_config_node_is_valid_GEN_KW( config_node );
    break;
  case(GEN_DATA):
    valid = enkf_config_node_is_valid_GEN_DATA( config_node );
    break;
  default:
    util_abort("%s: - what the fuXX - internal bug. \n",__func__);
  }
  
  return valid;
}

void enkf_config_node_update_min_std( enkf_config_node_type * config_node , const char * min_std_file ) {
  if (!util_string_equal( config_node->min_std_file , min_std_file )) {
    /* The current min_std_file and the new input are different, and
       the min_std node must be cleared. */
    if (config_node->min_std != NULL) {
      enkf_node_free( config_node->min_std );
      config_node->min_std = NULL;
      free( config_node->min_std_file );
    }
  }
  config_node->min_std_file = util_realloc_string_copy( config_node->min_std_file , min_std_file );
  if (config_node->min_std_file != NULL) {
    config_node->min_std = enkf_node_alloc( config_node );
    enkf_node_fload( config_node->min_std , min_std_file );
  }
}


static void enkf_config_node_update( enkf_config_node_type * config_node , 
                                     const char * initfile_fmt , 
                                     const char * enkf_outfile_fmt , 
                                     const char * enkf_infile_fmt ,
                                     const char * min_std_file ) {

  config_node->init_file_fmt    = path_fmt_realloc_path_fmt( config_node->init_file_fmt    , initfile_fmt ); 
  config_node->enkf_infile_fmt  = path_fmt_realloc_path_fmt( config_node->enkf_infile_fmt  , enkf_infile_fmt ); 
  config_node->enkf_outfile_fmt = path_fmt_realloc_path_fmt( config_node->enkf_outfile_fmt , enkf_outfile_fmt ); 
  enkf_config_node_update_min_std( config_node , min_std_file );
}




enkf_config_node_type * enkf_config_node_alloc(enkf_var_type              var_type,
                                               ert_impl_type              impl_type,
                                               bool                       forward_init , 
                                               const char               * key , 
                                               const char               * init_file_fmt , 
                                               const char               * enkf_outfile_fmt , 
                                               const char               * enkf_infile_fmt  , 
                                               void                     * data) {

  enkf_config_node_type * node = enkf_config_node_alloc__( var_type , impl_type , key , forward_init);
  enkf_config_node_update( node , init_file_fmt, enkf_outfile_fmt , enkf_infile_fmt , NULL );
  node->data = data;
  return node;
}



void enkf_config_node_update_gen_kw( enkf_config_node_type * config_node ,
                                     const char * enkf_outfile_fmt ,   /* The include file created by ERT for the forward model. */
                                     const char * template_file    , 
                                     const char * parameter_file   ,
                                     const char * min_std_file     ,
                                     const char * init_file_fmt ) {

  /* 1: Update the low level gen_kw_config stuff. */
  gen_kw_config_update( config_node->data , template_file , parameter_file );    

  /* 2: Update the stuff which is owned by the upper-level enkf_config_node instance. */
  enkf_config_node_update( config_node , init_file_fmt , enkf_outfile_fmt , NULL , min_std_file);
}


/**
   This will create a new gen_kw_config instance which is NOT yet
   valid. 
*/
enkf_config_node_type * enkf_config_node_new_gen_kw( const char * key , const char * tag_fmt , bool forward_init) {
  enkf_config_node_type * config_node = enkf_config_node_alloc__( PARAMETER , GEN_KW , key , forward_init);
  config_node->data = gen_kw_config_alloc_empty( key , tag_fmt );
  return config_node;
}


enkf_config_node_type * enkf_config_node_new_surface( const char * key , bool forward_init) {
  enkf_config_node_type * config_node = enkf_config_node_alloc__( PARAMETER , SURFACE , key , forward_init);
  config_node->data = surface_config_alloc_empty( );
  return config_node;
}


void enkf_config_node_update_surface( enkf_config_node_type * config_node , const char * base_surface, const char * init_file_fmt , const char * output_file , const char * min_std_file ) {

  /* 1: Update the data owned by the surface node. */
  surface_config_set_base_surface( config_node->data , base_surface );
  
  /* 2: Update the stuff which is owned by the upper-level enkf_config_node instance. */
  enkf_config_node_update( config_node , init_file_fmt , output_file , NULL , min_std_file);
}


/*****************************************************************/

enkf_config_node_type * enkf_config_node_alloc_summary( const char * key , load_fail_type load_fail) {
  enkf_config_node_type * config_node = enkf_config_node_alloc__( DYNAMIC_RESULT , SUMMARY , key , false);
  config_node->data = summary_config_alloc( key , config_node->vector_storage , load_fail );
  return config_node;
}


/*****************************************************************/

enkf_config_node_type * enkf_config_node_new_gen_data( const char * key , bool forward_init) {
  enkf_config_node_type * config_node = enkf_config_node_alloc__( INVALID , GEN_DATA , key , forward_init);
  config_node->data = gen_data_config_alloc_empty( key );
  return config_node;
}

/*****************************************************************/

enkf_config_node_type * enkf_config_node_new_container( const char * key ) {
  enkf_config_node_type * config_node = enkf_config_node_alloc__( INVALID , CONTAINER , key , false);
  config_node->data = container_config_alloc( key );
  return config_node;
}

void enkf_config_node_update_container( enkf_config_node_type * config_node , const enkf_config_node_type * child_node) {
  vector_append_ref( config_node->container_nodes , child_node );
}                                       
  
const char * enkf_config_node_iget_container_key( const enkf_config_node_type * config_node , int index) {
  const enkf_config_node_type * child_node = vector_iget_const( config_node->container_nodes , index );
  return child_node->key;
}
                                     

/*****************************************************************/

/**
   This will create a new gen_kw_config instance which is NOT yet
   valid. Mainly support code for the GUI.
*/
enkf_config_node_type * enkf_config_node_new_field( const char * key , ecl_grid_type * ecl_grid, field_trans_table_type * trans_table, bool forward_init) {
  enkf_config_node_type * config_node = enkf_config_node_alloc__( INVALID , FIELD , key , forward_init);
  config_node->data = field_config_alloc_empty( key , ecl_grid , trans_table );
  return config_node;
}



/**
   This is for dynamic ECLIPSE fields like PRESSURE and SWAT; they
   only have truncation as possible parameters.
*/
void enkf_config_node_update_state_field( enkf_config_node_type * config_node , int truncation , double value_min , double value_max ) {
  config_node->var_type = DYNAMIC_STATE;
  field_config_update_state_field( config_node->data , truncation , value_min , value_max );
  enkf_config_node_update( config_node , NULL , NULL , NULL , NULL );
}



void enkf_config_node_update_parameter_field( enkf_config_node_type * config_node , 
                                              const char * enkf_outfile_fmt , 
                                              const char * init_file_fmt , 
                                              const char * min_std_file , 
                                              int truncation , double value_min , double value_max ,
                                              const char * init_transform , 
                                              const char * output_transform ) {

  field_file_format_type export_format = field_config_default_export_format( enkf_outfile_fmt ); /* Purely based on extension, recognizes ROFF and GRDECL, the rest will be ecl_kw format. */
  field_config_update_parameter_field( config_node->data , truncation , value_min , value_max ,
                                       export_format , 
                                       init_transform , 
                                       output_transform );
  config_node->var_type = PARAMETER;
  enkf_config_node_update( config_node , init_file_fmt , enkf_outfile_fmt , NULL , min_std_file);
}





/*****************************************************************/


void enkf_config_node_update_general_field( enkf_config_node_type * config_node , 
                                            const char * enkf_outfile_fmt        , 
                                            const char * enkf_infile_fmt         , 
                                            const char * init_file_fmt           , 
                                            const char * min_std_file            , 
                                            int truncation                       ,
                                            double value_min                     , 
                                            double value_max                     ,            
                                            const char * init_transform          ,
                                            const char * input_transform         ,
                                            const char * output_transform ) {       

  
  field_file_format_type export_format = field_config_default_export_format( enkf_outfile_fmt ); /* Purely based on extension, recognizes ROFF and GRDECL, the rest will be ecl_kw format. */
  {
    enkf_var_type var_type;
    if (enkf_infile_fmt == NULL)
      var_type = PARAMETER;
    else {
      if (enkf_outfile_fmt == NULL)
        var_type = DYNAMIC_RESULT;   /* Probably not very realistic */
      else
        var_type = DYNAMIC_STATE;
    }
    config_node->var_type = var_type;
  }
  field_config_update_general_field( config_node->data , 
                                     truncation , value_min , value_max ,
                                     export_format , 
                                     init_transform , 
                                     input_transform , 
                                     output_transform );

  enkf_config_node_update( config_node , init_file_fmt , enkf_outfile_fmt , enkf_infile_fmt, min_std_file);
}

  




/*****************************************************************/


void enkf_config_node_update_gen_data( enkf_config_node_type * config_node, 
                                       gen_data_file_format_type input_format,
                                       gen_data_file_format_type output_format,
                                       const char * init_file_fmt           , 
                                       const char * template_ecl_file       , 
                                       const char * template_data_key       ,
                                       const char * enkf_outfile_fmt        , 
                                       const char * enkf_infile_fmt         , 
                                       const char * min_std_file) {

  {
    enkf_var_type var_type = INVALID_VAR;
    /*
      The var type parameter is determined by inspecting the
      combination of input parameters. It is possible to specify an
      invalid input combination; that should be identified with a call
      to gen_data_config_is_valid() in the calling scope.


      PARAMETER:      init_file_fmt    != NULL
                      enkf_outfile_fmt != NULL
                      enkf_infile_fmt  == NULL

      DYNAMIC_STATE:  init_file_fmt    != NULL
                      enkf_outfile_fmt != NULL
                      enkf_infile_fmt  != NULL

      DYNAMIC_RESULT: init_file_fmt    == NULL
                      enkf_outfile_fmt == NULL
                      enkf_infile_fmt  != NULL                

    */
    
    if ((init_file_fmt != NULL) && (enkf_outfile_fmt != NULL) && (enkf_infile_fmt == NULL)) var_type = PARAMETER;

    if ((init_file_fmt != NULL) && (enkf_outfile_fmt != NULL) && (enkf_infile_fmt != NULL)) var_type = DYNAMIC_STATE;

    if ((init_file_fmt == NULL) && (enkf_outfile_fmt == NULL) && (enkf_infile_fmt != NULL)) var_type = DYNAMIC_RESULT;

    config_node->var_type = var_type;  /* Can be stuck with INVALID_VAR */
  }
  
  if (config_node->var_type != INVALID_VAR) {
    gen_data_config_update(config_node->data ,           /* Special update */ 
                           config_node->var_type , 
                           input_format , 
                           output_format ,          
                           template_ecl_file , 
                           template_data_key);
    
    enkf_config_node_update( config_node ,               /* Generic update - needs the format settings from the special.*/
                             init_file_fmt ,
                             enkf_outfile_fmt , 
                             enkf_infile_fmt, 
                             min_std_file); 
  }
  
}

/*****************************************************************/                   

const enkf_config_node_type * enkf_config_node_container_iget( const enkf_config_node_type * node , int index) {
  return vector_iget_const( node->container_nodes , index );
}

int enkf_config_node_container_size( const enkf_config_node_type * node ) {
  return vector_get_size( node->container_nodes );
}


/*****************************************************************/

/**
   Invokes the get_data_size() function of the underlying node object.
*/

int enkf_config_node_get_data_size( const enkf_config_node_type * node , int report_step) {
  if (node->impl_type == GEN_DATA)
    return gen_data_config_get_data_size( node->data , report_step);
  else
    return node->get_data_size( node->data );
}

void enkf_config_node_free(enkf_config_node_type * node) {
  /* Freeing the underlying node object. */
  if (node->freef   != NULL) node->freef(node->data);
  free(node->key);
  stringlist_free(node->obs_keys);

  if (node->enkf_infile_fmt != NULL) 
    path_fmt_free( node->enkf_infile_fmt );

  if (node->enkf_outfile_fmt != NULL) 
    path_fmt_free( node->enkf_outfile_fmt );
  
  if (node->init_file_fmt != NULL)
    path_fmt_free( node->init_file_fmt );

  if (node->internalize != NULL)
    bool_vector_free( node->internalize );
  
  if (node->min_std != NULL)
    enkf_node_free( node->min_std );

  vector_free( node->container_nodes );
  free(node);
}



const enkf_node_type * enkf_config_node_get_min_std( const enkf_config_node_type * config_node ) {
  return config_node->min_std;
}

const char * enkf_config_node_get_min_std_file( const enkf_config_node_type * config_node ) {
  return config_node->min_std_file;
}


const char * enkf_config_node_get_enkf_outfile( const enkf_config_node_type * config_node ) {
  return path_fmt_get_fmt( config_node->enkf_outfile_fmt );
}

const char * enkf_config_node_get_enkf_infile( const enkf_config_node_type * config_node ) {
  return path_fmt_get_fmt( config_node->enkf_infile_fmt );
}


void enkf_config_node_set_min_std( enkf_config_node_type * config_node , enkf_node_type * min_std ) {
  if (config_node->min_std != NULL)
    enkf_node_free( config_node->min_std );
  
  config_node->min_std = min_std;
}

/*
(defun insert-curly ()
 (interactive)
 (insert "{}"))
*/
void enkf_config_node_set_internalize(enkf_config_node_type * node, int report_step) {
  ert_impl_type impl_type = enkf_config_node_get_impl_type( node );
  if (impl_type == CONTAINER) {
    int inode;
    int container_size = enkf_config_node_container_size( node );
    for (inode == 0; inode < container_size; inode++) {
      enkf_config_node_type * child_node = enkf_config_node_container_iget( node , inode );
      enkf_config_node_set_internalize( child_node , report_step );
    }
  } else {
    if (node->internalize == NULL)
      node->internalize = bool_vector_alloc( 0 , false );
    bool_vector_iset( node->internalize , report_step , true);
  }
}


void enkf_config_node_init_internalization(enkf_config_node_type * node) {
  if (node->internalize != NULL)
    bool_vector_reset( node->internalize );
}


/* Query function: */
bool enkf_config_node_internalize(const enkf_config_node_type * node, int report_step) {
  if (node->internalize == NULL)
    return false;
  else
    return bool_vector_safe_iget( node->internalize , report_step); /* Will return default value if report_step is beyond size. */
}



/**
   This is the filename used when loading from a completed forward
   model.
*/

char * enkf_config_node_alloc_infile(const enkf_config_node_type * node , int report_step) {
  if (node->enkf_infile_fmt != NULL)
    return path_fmt_alloc_path(node->enkf_infile_fmt , false , report_step);
  else
    return NULL;
}


char * enkf_config_node_alloc_outfile(const enkf_config_node_type * node , int report_step) {
  if (node->enkf_outfile_fmt != NULL)
    return path_fmt_alloc_path(node->enkf_outfile_fmt , false , report_step);
  else
    return NULL;
}

/*
  The path argument is used when the function is during forward_model
  based initialisation.  
*/

char * enkf_config_node_alloc_initfile( const enkf_config_node_type * node , const char * path , int iens) {
  if (node->init_file_fmt == NULL)
    return NULL;
  else {
    char * file = path_fmt_alloc_file( node->init_file_fmt , false , iens );
    if (util_is_abs_path( file ))
      return file;
<<<<<<< HEAD
    else if (path) {
=======
    else {
>>>>>>> b2b8021e
      char * full_path = util_alloc_filename( path , file , NULL );
      free( file );
      return full_path;
    }
  }
}




void *  enkf_config_node_get_ref(const enkf_config_node_type * node) { 
  return node->data; 
}



bool enkf_config_node_include_type(const enkf_config_node_type * config_node , int mask) {
  
  enkf_var_type var_type = config_node->var_type;
  if (var_type & mask)
    return true;
  else
    return false;

}


bool enkf_config_node_use_forward_init(const enkf_config_node_type * config_node) {
  return config_node->forward_init;
}


ert_impl_type enkf_config_node_get_impl_type(const enkf_config_node_type *config_node) { 
  return config_node->impl_type; 
}


enkf_var_type enkf_config_node_get_var_type(const enkf_config_node_type *config_node) { 
  return config_node->var_type; 
}


const char * enkf_config_node_get_key(const enkf_config_node_type * config_node) { return config_node->key; }


const stringlist_type  * enkf_config_node_get_obs_keys(const enkf_config_node_type *config_node) {
  return config_node->obs_keys;
}


int enkf_config_node_get_num_obs( const enkf_config_node_type * config_node ) {
  return stringlist_get_size( config_node->obs_keys );
}


/**
   This checks the index_key - and sums up over all the time points of the observation.
*/

int enkf_config_node_load_obs( const enkf_config_node_type * config_node , enkf_obs_type * enkf_obs ,const char * key_index , int obs_count , time_t * _sim_time , double * _y , double * _std) {
  ert_impl_type impl_type = enkf_config_node_get_impl_type(config_node);
  int num_obs = 0;
  int iobs;

  for (iobs = 0; iobs < stringlist_get_size( config_node->obs_keys ); iobs++) {
    obs_vector_type * obs_vector = enkf_obs_get_vector( enkf_obs , stringlist_iget( config_node->obs_keys , iobs));
    
    int report_step = -1;
    while (true) {
      report_step = obs_vector_get_next_active_step( obs_vector , report_step);
      if (report_step == -1) break;
      {
        bool valid;
        double value , std1;

        /**
           The user index used when calling the user_get function on the
           gen_obs data type is different depending on whether is called with a
           data context user_key (as here) or with a observation context
           user_key (as when plotting an observation plot). See more
           documentation of the function gen_obs_user_get_data_index(). 
        */

        if (impl_type == GEN_DATA)
          gen_obs_user_get_with_data_index( obs_vector_iget_node( obs_vector , report_step ) , key_index , &value , &std1 , &valid);
        else
          obs_vector_user_get( obs_vector , key_index , report_step , &value , &std1 , &valid);
        
        if (valid) {
          if (obs_count > 0) {
            _sim_time[num_obs] = enkf_obs_iget_obs_time( enkf_obs , report_step );
            _y[num_obs]        = value;
            _std[num_obs]      = std1;
          }
          num_obs++;
        }
      }
    }
  }

  /* Sorting the observations in time order. */
  if (obs_count > 0) {
    double_vector_type * y        = double_vector_alloc_shared_wrapper( 0 , 0 , _y        , obs_count );
    double_vector_type * std      = double_vector_alloc_shared_wrapper( 0 , 0 , _std      , obs_count );
    time_t_vector_type * sim_time = time_t_vector_alloc_shared_wrapper( 0 , 0 , _sim_time , obs_count );
    int * sort_perm               = time_t_vector_alloc_sort_perm( sim_time );
    
    time_t_vector_permute( sim_time , sort_perm );
    double_vector_permute( y        , sort_perm );
    double_vector_permute( std      , sort_perm );
    
    free( sort_perm );
    double_vector_free( y );
    double_vector_free( std );
    time_t_vector_free( sim_time );
  }
  return num_obs;
}



void enkf_config_node_add_obs_key(enkf_config_node_type * config_node , const char * obs_key) {
  if (!stringlist_contains(config_node->obs_keys , obs_key))
    stringlist_append_copy(config_node->obs_keys , obs_key);
}


void enkf_config_node_clear_obs_keys(enkf_config_node_type * config_node) {
  stringlist_clear( config_node->obs_keys );
}

/*****************************************************************/



void enkf_config_node_fprintf_config( const enkf_config_node_type * config_node , FILE * stream ) {
  switch( config_node->impl_type) {
  case(GEN_KW):
    fprintf( stream , CONFIG_KEY_FORMAT   , GEN_KW_KEY );
    fprintf( stream , CONFIG_VALUE_FORMAT , config_node->key );
    gen_kw_config_fprintf_config( config_node->data , path_fmt_get_fmt( config_node->enkf_outfile_fmt ) , config_node->min_std_file , stream );
    break;
  case(FIELD):
    fprintf( stream , CONFIG_KEY_FORMAT   , FIELD_KEY );
    fprintf( stream , CONFIG_VALUE_FORMAT , config_node->key );
    field_config_fprintf_config( config_node->data     , 
                                 config_node->var_type , 
                                 path_fmt_get_fmt( config_node->enkf_outfile_fmt ) , 
                                 path_fmt_get_fmt( config_node->enkf_infile_fmt ) , 
                                 config_node->min_std_file , 
                                 stream );
    break;
  case(GEN_DATA):

    if (config_node->var_type == PARAMETER)
      fprintf( stream , CONFIG_KEY_FORMAT , GEN_PARAM_KEY );
    else
      fprintf( stream , CONFIG_KEY_FORMAT , GEN_DATA_KEY );
    
    gen_data_config_fprintf_config( config_node->data     , 
                                    config_node->var_type ,
                                    path_fmt_get_fmt( config_node->enkf_outfile_fmt ) , 
                                    path_fmt_get_fmt( config_node->enkf_infile_fmt ) , 
                                    config_node->min_std_file , 
                                    stream );
    break;
  default:
    util_abort("%s: internal error - function can not store configuration for: %s variables. \n",__func__ , enkf_types_get_impl_name( config_node->impl_type) );
  }
  fprintf( stream , "\n");
}


/*****************************************************************/
UTIL_SAFE_CAST_FUNCTION( enkf_config_node , ENKF_CONFIG_NODE_TYPE_ID)
VOID_FREE(enkf_config_node)<|MERGE_RESOLUTION|>--- conflicted
+++ resolved
@@ -654,11 +654,7 @@
     char * file = path_fmt_alloc_file( node->init_file_fmt , false , iens );
     if (util_is_abs_path( file ))
       return file;
-<<<<<<< HEAD
-    else if (path) {
-=======
     else {
->>>>>>> b2b8021e
       char * full_path = util_alloc_filename( path , file , NULL );
       free( file );
       return full_path;
