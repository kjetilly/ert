--- conflicted
+++ resolved
@@ -44,38 +44,6 @@
         self.connect(self.keyword_configuration, SIGNAL('configurationChanged()'), emitter)
         self.connect(self.data_configuration, SIGNAL('configurationChanged()'), emitter)
 
-<<<<<<< HEAD
-    def initialize(self, ert):
-
-
-        ert.prototype("long enkf_main_get_fs(long)")
-        ert.prototype("int enkf_main_get_ensemble_size(long)")
-        ert.prototype("long enkf_main_iget_member_config(long, int)")
-        ert.prototype("void enkf_main_get_observations(long, char*, int, long*, double*, double*)") #main, user_key, *time, *y, *std
-        ert.prototype("int enkf_main_get_observation_count(long, char*)")
-
-        ert.prototype("bool enkf_fs_has_node(long, long, int, int, int)")
-        ert.prototype("void enkf_fs_fread_node(long, long, int, int, int)")
-
-        ert.prototype("long enkf_node_alloc(long)")
-        ert.prototype("void enkf_node_free(long)")
-        ert.prototype("double enkf_node_user_get(long, char*, bool*)")
-
-        ert.prototype("double member_config_iget_sim_days(long, int, int)")
-        ert.prototype("time_t member_config_iget_sim_time(long, int, int)")
-        ert.prototype("int  enkf_main_get_history_length(long)")
-
-
-        ert.prototype("long enkf_config_node_get_ref(long)")
-        ert.prototype("bool field_config_ijk_active(long, int, int, int)")
-
-        ert.prototype("bool ecl_sum_has_general_var(long, char*)", lib=ert.ecl)
-        ert.prototype("int ecl_sum_get_general_var_index(long, char*)", lib=ert.ecl)
-
-        ert.prototype("time_vector ecl_sum_alloc_time_vector(long, bool)", lib=ert.ecl)
-        ert.prototype("double_vector ecl_sum_alloc_data_vector(long, int, bool)", lib=ert.ecl)
-=======
->>>>>>> fe164455
 
 
     def isHandlerFor(self, ert, key):
