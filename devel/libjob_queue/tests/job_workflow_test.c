/*
   Copyright (C) 2012  Statoil ASA, Norway. 
    
   The file 'job_workflow_test.c' is part of ERT - Ensemble based Reservoir Tool. 
    
   ERT is free software: you can redistribute it and/or modify 
   it under the terms of the GNU General Public License as published by 
   the Free Software Foundation, either version 3 of the License, or 
   (at your option) any later version. 
    
   ERT is distributed in the hope that it will be useful, but WITHOUT ANY 
   WARRANTY; without even the implied warranty of MERCHANTABILITY or 
   FITNESS FOR A PARTICULAR PURPOSE.   
    
   See the GNU General Public License at <http://www.gnu.org/licenses/gpl.html> 
   for more details. 
*/
#include <stdio.h>
#include <stdlib.h>
#include <stdbool.h>
#include <unistd.h>
#include <signal.h>

#include <ert/util/test_util.h>
#include <ert/util/util.h>

#include <ert/config/config.h>

#include <ert/job_queue/workflow.h>
#include <ert/job_queue/workflow_job.h>
#include <ert/job_queue/workflow_joblist.h>


void create_workflow( const char * workflow_file , const char * tmp_file , int value) {
  FILE * stream  = util_fopen( workflow_file , "w");
  fprintf(stream , "CREATE_FILE   %s   %d\n" , tmp_file , value);
  fprintf(stream , "READ_FILE     %s\n" , tmp_file );
  fclose( stream );
  
  printf("Have created:%s \n",workflow_file );
}


void create_error_workflow( const char * workflow_file , const char * tmp_file , int value) {
  FILE * stream  = util_fopen( workflow_file , "w");
  fprintf(stream , "CREATE_FILE   %s   %d\n" , tmp_file , value);
  fprintf(stream , "XREAD_FILE     %s\n" , tmp_file );
  fclose( stream );
  
  printf("Have created:%s \n",workflow_file );
}


void * read_file( void * self , const stringlist_type * args) {
  printf("Running read_file \n");
  int * value = (int *) self;
  FILE * stream = util_fopen(stringlist_iget(args , 0 ) , "r");
  fscanf(stream , "%d" , value );
  fclose( stream );
  {
    int * return_value = util_malloc( sizeof * return_value );
    return_value[0] = value[0];
    
    return return_value;
  }
}


static void create_exjob( const char * workflow , const char * bin_path) 
{
  FILE * stream = util_fopen( workflow , "w");
  fprintf(stream , "EXECUTABLE  \"%s/create file\"\n" , bin_path);  
  fprintf(stream , "ARG_TYPE    1   INT\n");
  fprintf(stream , "MIN_ARG     2\n");
  fprintf(stream , "MAX_ARG     2\n");
  fclose(stream);
}


int main( int argc , char ** argv) {
#ifdef ERT_LINUX
  const char * exjob_file = "/tmp/xflow";
#endif

  const char * bin_path = argv[1];
  const char * internal_workflow = argv[2];
  signal(SIGSEGV , util_abort_signal);    
  create_exjob( exjob_file , bin_path );
  {
    
    int int_value = rand();
    int read_value = 100;
    workflow_joblist_type * joblist = workflow_joblist_alloc();
    
<<<<<<< HEAD
<<<<<<< HEAD
    if (!workflow_joblist_add_job_from_file( joblist , "CREATE_FILE" , exjob_file)) {
      remove( exjob_file );
=======
    if (!workflow_joblist_add_job_from_file( joblist , "CREATE_FILE" , exworkflow)) {
      remove( exworkflow );
=======
    if (!workflow_joblist_add_job_from_file( joblist , "CREATE_FILE" , exjob_file)) {
      remove( exjob_file );
>>>>>>> 75316ccb
      {
        config_type * job_config = workflow_joblist_get_job_config( joblist );
        config_fprintf_errors( job_config , true , stdout );
      }
>>>>>>> master
      test_error_exit("Loading job CREATE_FILE failed\n");
    } else
      remove( exjob_file );
    
    if (!workflow_joblist_add_job_from_file( joblist , "READ_FILE"   , internal_workflow))
      test_error_exit("Loading job READ_FILE failed\n");
    
    {
      config_type * workflow_compiler = workflow_joblist_get_compiler( joblist );
      if (config_get_schema_size( workflow_compiler ) != 2)
        test_error_exit("Config compiler - wrong size \n");
    }
    
    
    {
      const char * workflow_file = "/tmp/workflow";
      const char * tmp_file = "/tmp/fileX";
      workflow_type * workflow;
      
      create_workflow( workflow_file , tmp_file , int_value );
      workflow = workflow_alloc(workflow_file , joblist );
      unlink( workflow_file );
      
      {
        bool runOK;
        runOK = workflow_run( workflow , &read_value , false , NULL);
        if (runOK) {
          if (int_value != read_value)
            test_error_exit("Wrong numeric value read back \n");

          test_assert_int_equal( workflow_get_stack_size( workflow ) , 2 );
          test_assert_not_NULL( workflow_iget_stack_ptr( workflow , 0 ) );
          test_assert_NULL( workflow_iget_stack_ptr( workflow , 1 ) );
          
          {
            void * return_value = workflow_iget_stack_ptr( workflow , 0 );
            int return_int = *((int *) return_value);
            if (int_value != return_int)
              test_error_exit("Wrong numeric value read back \n");
            
            test_assert_not_NULL( workflow_pop_stack( workflow ));
            test_assert_NULL( workflow_pop_stack( workflow ));
            test_assert_int_equal( workflow_get_stack_size( workflow ) , 0 );
            
            free( return_value );
          }

          
          
        } else {
          config_type * workflow_compiler = workflow_joblist_get_compiler( joblist );
          config_fprintf_errors( workflow_compiler , true ,stdout);
          unlink( tmp_file );
          test_error_exit("Workflow did not run\n");
        }
        unlink( tmp_file );
      }
    }
    workflow_joblist_free( joblist );
    
  }
  {
    workflow_joblist_type * joblist = workflow_joblist_alloc();
    const char * workflow_file = "/tmp/workflow";
    const char * tmp_file = "/tmp/fileX";
    int read_value;
    int int_value = 100;
    workflow_type * workflow;
    
    create_workflow( workflow_file , tmp_file , int_value );
    workflow = workflow_alloc(workflow_file , joblist );
    unlink( workflow_file );

    test_assert_false( workflow_run( workflow , &read_value , false , NULL) );
    test_assert_int_equal( workflow_get_stack_size( workflow ) , 0 );
  }
  exit(0);
}<|MERGE_RESOLUTION|>--- conflicted
+++ resolved
@@ -92,22 +92,12 @@
     int read_value = 100;
     workflow_joblist_type * joblist = workflow_joblist_alloc();
     
-<<<<<<< HEAD
-<<<<<<< HEAD
     if (!workflow_joblist_add_job_from_file( joblist , "CREATE_FILE" , exjob_file)) {
       remove( exjob_file );
-=======
-    if (!workflow_joblist_add_job_from_file( joblist , "CREATE_FILE" , exworkflow)) {
-      remove( exworkflow );
-=======
-    if (!workflow_joblist_add_job_from_file( joblist , "CREATE_FILE" , exjob_file)) {
-      remove( exjob_file );
->>>>>>> 75316ccb
       {
         config_type * job_config = workflow_joblist_get_job_config( joblist );
         config_fprintf_errors( job_config , true , stdout );
       }
->>>>>>> master
       test_error_exit("Loading job CREATE_FILE failed\n");
     } else
       remove( exjob_file );
